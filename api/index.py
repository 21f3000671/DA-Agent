from fastapi import FastAPI, File, UploadFile, HTTPException
from typing import List
import logging
import io
import json

# Try to import the agent, but provide fallback if it fails
try:
    from agent.main import run_agent
    AGENT_AVAILABLE = True
except ImportError as e:
    logging.warning(f"Agent import failed: {e}. Running in minimal mode.")
    AGENT_AVAILABLE = False
    
    async def run_agent(questions, files):
        return {
            "error": "Agent functionality not available in minimal deployment",
            "questions_received": questions,
            "files_count": len(files) if files else 0,
            "message": "This is a minimal deployment. Heavy dependencies are disabled to fit Vercel's 250MB limit."
        }

# Configure logging for the application
logging.basicConfig(level=logging.INFO)
logger = logging.getLogger(__name__)

app = FastAPI()

@app.post("/api/")
async def analyze_data(files: List[UploadFile] = File(...)):
    """
    This endpoint is the main entry point for the data analyst agent.
    It accepts a 'questions.txt' file along with optional data files
    and passes them to the agent for processing.
    """
    logger.info(f"Received {len(files)} files: {[f.filename for f in files]}")

    # The prompt guarantees that 'questions.txt' will always be sent.
    # We find it in the list of uploaded files.
    questions_file = next((f for f in files if f.filename == 'questions.txt'), None)

    if not questions_file:
        logger.error("'questions.txt' not found in the uploaded files.")
        raise HTTPException(status_code=400, detail="Missing required file: questions.txt")

    try:
        # Read the content of the questions file to pass to the agent.
        question_content = (await questions_file.read()).decode('utf-8')
        logger.info(f"Questions received:\n-----\n{question_content}\n-----")

        # The file has been read, so reset the pointer to the beginning.
        # This allows the agent's context loader to read it again if needed (e.g., if it's a CSV named questions.txt).
        await questions_file.seek(0)

        # Call the agent orchestrator with the questions and the full list of files.
        result = await run_agent(questions=question_content, files=files)

        if result and "error" in result:
             logger.error(f"Agent returned an error: {result['error']}")
             # Return a 500 error if the agent failed
             raise HTTPException(status_code=500, detail=result['error'])

        logger.info("Agent processing complete, returning result.")
        return result

    except Exception as e:
        logger.error(f"An unexpected error occurred in the API endpoint: {e}", exc_info=True)
        # exc_info=True logs the full stack trace
        raise HTTPException(status_code=500, detail=f"An internal server error occurred: {str(e)}")

@app.get("/")
async def home():
    """
    A simple GET endpoint to confirm that the service is up and running.
    """
<<<<<<< HEAD
    return {"message": "Data Analyst Agent is running. Use the /api/ endpoint to post tasks."}

@app.get("/health")
async def health():
    """
    Health check endpoint for debugging Vercel deployment issues.
    """
    return {
        "status": "healthy",
        "agent_available": AGENT_AVAILABLE,
        "deployment_mode": "minimal" if not AGENT_AVAILABLE else "full",
        "message": "API is operational"
    }
=======
    return {"message": "Welcome to the test site."}
>>>>>>> 7dfb8196
<|MERGE_RESOLUTION|>--- conflicted
+++ resolved
@@ -73,8 +73,7 @@
     """
     A simple GET endpoint to confirm that the service is up and running.
     """
-<<<<<<< HEAD
-    return {"message": "Data Analyst Agent is running. Use the /api/ endpoint to post tasks."}
+    return {"message": "Welcome to the test site."}
 
 @app.get("/health")
 async def health():
@@ -86,7 +85,4 @@
         "agent_available": AGENT_AVAILABLE,
         "deployment_mode": "minimal" if not AGENT_AVAILABLE else "full",
         "message": "API is operational"
-    }
-=======
-    return {"message": "Welcome to the test site."}
->>>>>>> 7dfb8196
+    }